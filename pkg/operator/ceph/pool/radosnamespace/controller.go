--- conflicted
+++ resolved
@@ -256,13 +256,8 @@
 			return reconcile.Result{}, radosNamespace, errors.Wrap(err, "failed to save cluster config")
 		}
 		r.updateStatus(r.client, namespacedName, cephv1.ConditionReady)
-<<<<<<< HEAD
 		if true {
-			err = csi.CreateUpdateClientProfileRadosNamespace(r.clusterInfo.Context, r.client, r.clusterInfo, cephBlockPoolRadosNamespaceName, buildClusterID(cephBlockPoolRadosNamespace), cephCluster.Name)
-=======
-		if csi.EnableCSIOperator() {
 			err = csi.CreateUpdateClientProfileRadosNamespace(r.clusterInfo.Context, r.client, r.clusterInfo, radosNamespaceName, buildClusterID(radosNamespace), cephCluster.Name)
->>>>>>> 50877aa9
 			if err != nil {
 				return reconcile.Result{}, radosNamespace, errors.Wrap(err, "failed to create ceph csi-op config CR for RadosNamespace")
 			}
