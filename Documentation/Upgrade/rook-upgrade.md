---
title: Rook Upgrades
---

This guide will walk through the steps to upgrade the software in a Rook cluster from one
version to the next. This guide focuses on updating the Rook version for the management layer,
while the [Ceph upgrade](ceph-upgrade.md) guide focuses on updating the data layer.

Upgrades for both the operator and for Ceph are entirely automated except where Rook's
permissions need to be explicitly updated by an admin or when incompatibilities need to be addressed
manually due to customizations.

We welcome feedback and opening issues!

## Supported Versions

This guide is for upgrading from **Rook v1.17.x to Rook v1.18.x**.

Please refer to the upgrade guides from previous releases for supported upgrade paths.
Rook upgrades are only supported between official releases.

For a guide to upgrade previous versions of Rook, please refer to the version of documentation for
those releases.

* [Upgrade 1.16 to 1.17](https://rook.io/docs/rook/v1.17/Upgrade/rook-upgrade/)
* [Upgrade 1.15 to 1.16](https://rook.io/docs/rook/v1.16/Upgrade/rook-upgrade/)
* [Upgrade 1.14 to 1.15](https://rook.io/docs/rook/v1.15/Upgrade/rook-upgrade/)
* [Upgrade 1.13 to 1.14](https://rook.io/docs/rook/v1.14/Upgrade/rook-upgrade/)
* [Upgrade 1.12 to 1.13](https://rook.io/docs/rook/v1.13/Upgrade/rook-upgrade/)
* [Upgrade 1.11 to 1.12](https://rook.io/docs/rook/v1.12/Upgrade/rook-upgrade/)
* [Upgrade 1.10 to 1.11](https://rook.io/docs/rook/v1.11/Upgrade/rook-upgrade/)
* [Upgrade 1.9 to 1.10](https://rook.io/docs/rook/v1.10/Upgrade/rook-upgrade/)
* [Upgrade 1.8 to 1.9](https://rook.io/docs/rook/v1.9/Upgrade/rook-upgrade/)
* [Upgrade 1.7 to 1.8](https://rook.io/docs/rook/v1.8/ceph-upgrade.html)
* [Upgrade 1.6 to 1.7](https://rook.io/docs/rook/v1.7/ceph-upgrade.html)
* [Upgrade 1.5 to 1.6](https://rook.io/docs/rook/v1.6/ceph-upgrade.html)
* [Upgrade 1.4 to 1.5](https://rook.io/docs/rook/v1.5/ceph-upgrade.html)
* [Upgrade 1.3 to 1.4](https://rook.io/docs/rook/v1.4/ceph-upgrade.html)
* [Upgrade 1.2 to 1.3](https://rook.io/docs/rook/v1.3/ceph-upgrade.html)
* [Upgrade 1.1 to 1.2](https://rook.io/docs/rook/v1.2/ceph-upgrade.html)
* [Upgrade 1.0 to 1.1](https://rook.io/docs/rook/v1.1/ceph-upgrade.html)
* [Upgrade 0.9 to 1.0](https://rook.io/docs/rook/v1.0/ceph-upgrade.html)
* [Upgrade 0.8 to 0.9](https://rook.io/docs/rook/v0.9/ceph-upgrade.html)
* [Upgrade 0.7 to 0.8](https://rook.io/docs/rook/v0.8/upgrade.html)
* [Upgrade 0.6 to 0.7](https://rook.io/docs/rook/v0.7/upgrade.html)
* [Upgrade 0.5 to 0.6](https://rook.io/docs/rook/v0.6/upgrade.html)

!!! important
    **Rook releases from master are expressly unsupported.** It is strongly recommended to use
    [official releases](https://github.com/rook/rook/releases) of Rook. Unreleased versions from the
    master branch are subject to changes and incompatibilities that will not be supported in the
    official releases. Builds from the master branch can have functionality changed or removed at any
    time without compatibility support and without prior notice.

## Breaking changes in v1.18

* The minimum supported Kubernetes version is v1.29.

<<<<<<< HEAD
=======
* The **CSI operator** is required for RBD, CephFS, and NFS volumes. Previously, the CSI driver was automatically configured
    by Rook. Now the CSI operator has been factored out of Rook to run independently to manage the Ceph-CSI
    driver. During the upgrade and throughout the v1.18.x releases, Rook will automatically convert any Rook CSI settings
    to the new CSI operator CRs. This transition is expected to be completely transparent.
    Starting in v1.19, the Rook settings related to CSI will be deprecated and there will be a guide on how to configure the new CSI operator CRs directly.
    * The CSI operator is created directly via `csi-operator.yaml`, or by the helm setting `csi.rookUseCsiOperator`
        in the `rook-ceph` chart.
    * The new CSI operator CRs are `cephconnections.csi.ceph.io`, `drivers.csi.ceph.io`,
        `operatorconfigs.csi.ceph.io`, `clientprofiles.csi.ceph.io`, and `clientprofilemappings.csi.ceph.io`.
    * The CSI operator has been in experimental mode since Rook v1.15 and we have confidence in its stability. That said, if
        there is any blocking issue with the csi operator, the previous CSI driver can be re-enabled by setting
        `ROOK_USE_CSI_OPERATOR: false` in operator.yaml or applying the helm setting `csi.rookUseCsiOperator: false`.

>>>>>>> b0cab8a8
* Rook now validates node topology during CephCluster creation to prevent misconfigured CRUSH hierarchies. For example, if [topology labels](../CRDs/Cluster/ceph-cluster-crd.md#osd-topology) like `topology.rook.io/rack` are duplicated across zones, cluster creation will fail. The check applies only to new clusters. Existing clusters will only log a warning in the operator log and continue.

## Considerations

With this upgrade guide, there are a few notes to consider:

* **WARNING**: Upgrading a Rook cluster is not without risk. There may be unexpected issues or
    obstacles that damage the integrity and health the storage cluster, including data loss.
* The Rook cluster's storage may be unavailable for short periods during the upgrade process for
    both Rook operator updates and for Ceph version updates.
* Read this document in full before undertaking a Rook cluster upgrade.

## Patch Release Upgrades

Unless otherwise noted due to extenuating requirements, upgrades from one patch release of Rook to
another are as simple as updating the common resources and the image of the Rook operator. For
example, when Rook v1.18.1 is released, the process of updating from v1.18.0 is as simple as running
the following:

```console
git clone --single-branch --depth=1 --branch v1.18.1 https://github.com/rook/rook.git
cd rook/deploy/examples
```

If the Rook Operator or CephCluster are deployed into a different namespace than
`rook-ceph`, see the [Update common resources and CRDs](#1-update-common-resources-and-crds)
section for instructions on how to change the default namespaces in `common.yaml`.

Then, apply the latest changes from v1.18, and update the Rook Operator image.

```console
<<<<<<< HEAD
kubectl apply -f common.yaml -f crds.yaml
=======
kubectl apply -f common.yaml -f crds.yaml -f csi-operator.yaml
>>>>>>> b0cab8a8
kubectl -n rook-ceph set image deploy/rook-ceph-operator rook-ceph-operator=rook/ceph:v1.18.1
```

As exemplified above, it is a good practice to update Rook common resources from the example
manifests before any update. The common resources and CRDs might not be updated with every
release, but Kubernetes will only apply updates to the ones that changed.

Also update optional resources like Prometheus monitoring noted more fully in the
[upgrade section below](#prometheus-updates).

## Helm

If Rook is installed via the Helm chart, Helm will handle some details of the upgrade itself.
The upgrade steps in this guide will clarify what Helm handles automatically.

The `rook-ceph` helm chart upgrade performs the Rook operator and CSI operator upgrades.
The `rook-ceph-cluster` helm chart upgrade performs a [Ceph upgrade](./ceph-upgrade.md) if the Ceph image is updated.
The `rook-ceph` chart should be upgraded before `rook-ceph-cluster`, so the latest operator has the opportunity to update
custom resources as necessary.

!!! note
    Be sure to update to a [supported Helm version](https://helm.sh/docs/topics/version_skew/#supported-version-skew)

## Cluster Health

In order to successfully upgrade a Rook cluster, the following prerequisites must be met:

* The cluster should be in a healthy state with full functionality. Review the
    [health verification guide](health-verification.md) in order to verify a CephCluster is in a good
    starting state.
* All pods consuming Rook storage should be created, running, and in a steady state.

## Rook Operator Upgrade

The examples given in this guide upgrade a live Rook cluster running `v1.17.7` to
the version `v1.18.0`. This upgrade should work from any official patch release of Rook v1.17 to any
official patch release of v1.18.

Let's get started!

### Environment

These instructions will work for as long the environment is parameterized correctly.
Set the following environment variables, which will be used throughout this document.

```console
# Parameterize the environment
export ROOK_OPERATOR_NAMESPACE=rook-ceph
export ROOK_CLUSTER_NAMESPACE=rook-ceph
```

### **1. Update common resources and CRDs**

!!! hint
    Common resources and CRDs are automatically updated when using Helm charts.

First, apply updates to Rook common resources. This includes modified privileges (RBAC) needed
by the Operator. Also update the Custom Resource Definitions (CRDs).

Get the latest common resources manifests that contain the latest changes.

```console
git clone --single-branch --depth=1 --branch v1.18.0 https://github.com/rook/rook.git
cd rook/deploy/examples
```

If the Rook Operator or CephCluster are deployed into a different namespace than
`rook-ceph`, update the common resource manifests to use your `ROOK_OPERATOR_NAMESPACE` and
`ROOK_CLUSTER_NAMESPACE` using `sed`.

```console
sed -i.bak \
    -e "s/\(.*\):.*# namespace:operator/\1: $ROOK_OPERATOR_NAMESPACE # namespace:operator/g" \
    -e "s/\(.*\):.*# namespace:cluster/\1: $ROOK_CLUSTER_NAMESPACE # namespace:cluster/g" \
  common.yaml
```

**Apply the resources.**

```console
kubectl apply -f common.yaml -f crds.yaml -f csi-operator.yaml
```

#### **Prometheus Updates**

If [Prometheus monitoring](../Storage-Configuration/Monitoring/ceph-monitoring.md) is enabled,
follow this step to upgrade the Prometheus RBAC resources as well.

```console
kubectl apply -f deploy/examples/monitoring/rbac.yaml
```

### **2. Update the Rook Operator**

!!! hint
    The operator is automatically updated when using Helm charts.

The largest portion of the upgrade is triggered when the operator's image is updated to `v1.18.x`.
When the operator is updated, it will proceed to update all of the Ceph daemons.

```console
kubectl -n $ROOK_OPERATOR_NAMESPACE set image deploy/rook-ceph-operator rook-ceph-operator=rook/ceph:v1.18.0
```

### **3. Update Ceph CSI Custom Images **

!!! hint
    This is automatically updated if custom CSI image versions are not set.

Update to the latest Ceph-CSI drivers if custom CSI images are specified.
See the [CSI Custom Images](../Storage-Configuration/Ceph-CSI/custom-images.md) documentation.

### **4. Wait for the upgrade to complete**

Watch now in amazement as the Ceph mons, mgrs, OSDs, rbd-mirrors, MDSes and RGWs are terminated and
replaced with updated versions in sequence. The cluster may be unresponsive very briefly as mons update,
and the Ceph Filesystem may fall offline a few times while the MDSes are upgrading. This is normal.

The versions of the components can be viewed as they are updated:

```console
watch --exec kubectl -n $ROOK_CLUSTER_NAMESPACE get deployments -l rook_cluster=$ROOK_CLUSTER_NAMESPACE -o jsonpath='{range .items[*]}{.metadata.name}{"  \treq/upd/avl: "}{.spec.replicas}{"/"}{.status.updatedReplicas}{"/"}{.status.readyReplicas}{"  \trook-version="}{.metadata.labels.rook-version}{"\n"}{end}'
```

As an example, this cluster is midway through updating the OSDs. When all deployments report `1/1/1`
availability and `rook-version=v1.18.0`, the Ceph cluster's core components are fully updated.

```console
Every 2.0s: kubectl -n rook-ceph get deployment -o j...

rook-ceph-mgr-a         req/upd/avl: 1/1/1      rook-version=v1.18.0
rook-ceph-mon-a         req/upd/avl: 1/1/1      rook-version=v1.18.0
rook-ceph-mon-b         req/upd/avl: 1/1/1      rook-version=v1.18.0
rook-ceph-mon-c         req/upd/avl: 1/1/1      rook-version=v1.18.0
rook-ceph-osd-0         req/upd/avl: 1//        rook-version=v1.18.0
rook-ceph-osd-1         req/upd/avl: 1/1/1      rook-version=v1.17.7
rook-ceph-osd-2         req/upd/avl: 1/1/1      rook-version=v1.17.7
```

An easy check to see if the upgrade is totally finished is to check that there is only one
`rook-version` reported across the cluster.

```console
# kubectl -n $ROOK_CLUSTER_NAMESPACE get deployment -l rook_cluster=$ROOK_CLUSTER_NAMESPACE -o jsonpath='{range .items[*]}{"rook-version="}{.metadata.labels.rook-version}{"\n"}{end}' | sort | uniq
This cluster is not yet finished:
  rook-version=v1.17.7
  rook-version=v1.18.0
This cluster is finished:
  rook-version=v1.18.0
```

### **5. Verify the updated cluster**

At this point, the Rook operator should be running version `rook/ceph:v1.18.0`.

Verify the CephCluster health using the [health verification doc](health-verification.md).<|MERGE_RESOLUTION|>--- conflicted
+++ resolved
@@ -56,8 +56,6 @@
 
 * The minimum supported Kubernetes version is v1.29.
 
-<<<<<<< HEAD
-=======
 * The **CSI operator** is required for RBD, CephFS, and NFS volumes. Previously, the CSI driver was automatically configured
     by Rook. Now the CSI operator has been factored out of Rook to run independently to manage the Ceph-CSI
     driver. During the upgrade and throughout the v1.18.x releases, Rook will automatically convert any Rook CSI settings
@@ -71,7 +69,6 @@
         there is any blocking issue with the csi operator, the previous CSI driver can be re-enabled by setting
         `ROOK_USE_CSI_OPERATOR: false` in operator.yaml or applying the helm setting `csi.rookUseCsiOperator: false`.
 
->>>>>>> b0cab8a8
 * Rook now validates node topology during CephCluster creation to prevent misconfigured CRUSH hierarchies. For example, if [topology labels](../CRDs/Cluster/ceph-cluster-crd.md#osd-topology) like `topology.rook.io/rack` are duplicated across zones, cluster creation will fail. The check applies only to new clusters. Existing clusters will only log a warning in the operator log and continue.
 
 ## Considerations
@@ -103,11 +100,7 @@
 Then, apply the latest changes from v1.18, and update the Rook Operator image.
 
 ```console
-<<<<<<< HEAD
-kubectl apply -f common.yaml -f crds.yaml
-=======
 kubectl apply -f common.yaml -f crds.yaml -f csi-operator.yaml
->>>>>>> b0cab8a8
 kubectl -n rook-ceph set image deploy/rook-ceph-operator rook-ceph-operator=rook/ceph:v1.18.1
 ```
 
