--- conflicted
+++ resolved
@@ -179,7 +179,6 @@
 prune: ## Prune cached artifacts.
 	@$(MAKE) -C images prune
 
-<<<<<<< HEAD
 # Change how CRDs are generated for CSVs
 gen-csv: export MAX_DESC_LEN=0 # sets the description length to 0 since CSV cannot be bigger than 1MB
 gen-csv: export NO_OB_OBC_VOL_GEN=true
@@ -193,11 +192,7 @@
 csv-clean: ## Remove existing OLM files.
 	@$(MAKE) -C images/ceph csv-clean
 
-docs: helm-docs
-
-=======
 gen.crds: crds
->>>>>>> 70c1f27b
 crds: $(CONTROLLER_GEN) $(YQ)
 	@echo Updating CRD manifests
 	@build/crds/build-crds.sh $(CONTROLLER_GEN) $(YQ)
